--- conflicted
+++ resolved
@@ -1,80 +1,3 @@
-<<<<<<< HEAD
-# Variable ASCII Cam — React + TypeScript + Vite
-
-Transforms a live webcam feed into real‑time ASCII art using Canvas 2D and a self‑hosted variable monospace font (Geist Mono). Includes controls for density, palette, brightness/contrast/gamma, invert, and `wght`.
-
-## Quick start
-
-```bash
-npm i
-npm run dev
-```
-
-Open the local URL and allow camera access. If your browser requires HTTPS for camera, see Local HTTPS below.
-
-## Features (P1)
-
-- Live webcam → ASCII at ~160×90 default grid
-- Palettes: Classic, Blocks, Minimal, Alpha, Bars
-- Adjustable: columns (density), brightness, contrast, gamma, invert
-- Variable font axis: `wght` 100–800
-- Snapshot to PNG, copy ASCII plaintext
-
-## Local HTTPS
-
-Some browsers (notably Safari) require HTTPS for camera.
-
-1) Install mkcert and create a local cert:
-
-```bash
-brew install mkcert nss # macOS (nss for Firefox trust)
-mkcert -install
-mkcert localhost
-```
-
-This produces `localhost-key.pem` and `localhost.pem` in your project directory.
-
-2) Run Vite with HTTPS:
-
-Create `vite.config.ts` override or run with flags, e.g.
-
-```ts
-// vite.config.ts
-import { defineConfig } from 'vite'
-import react from '@vitejs/plugin-react'
-import fs from 'node:fs'
-
-export default defineConfig({
-  plugins: [react()],
-  server: {
-    https: {
-      key: fs.readFileSync('localhost-key.pem'),
-      cert: fs.readFileSync('localhost.pem'),
-    },
-  },
-})
-```
-
-Alternatively, use a reverse proxy/dev cert tool of your choice.
-
-## Fonts
-
-- Geist Mono variable TTF is bundled in `public/GeistMono-VariableFont_wght.ttf` and loaded via `@font-face` in `src/index.css` as `GeistMonoVar`.
-- The app renders with `font-variation-settings: "wght" <value>`; slider range 100–800.
-- No external font network requests.
-
-## Scripts
-
-- `npm run dev` — start dev server
-- `npm run build` — typecheck and bundle
-- `npm run preview` — preview production build
-- `npm run lint` — ESLint
-
-## Notes
-
-- Performance varies by hardware; reduce columns or lower contrast/gamma if FPS drops.
-- iOS/Safari: use HTTPS; if permissions fail, try a different browser.
-=======
 # Variable ASCII Cam
 
 A real-time webcam to ASCII art converter with a twist: instead of mapping ASCII characters to luminance values, it uses a **variable font's weight axis** (100-900) to represent brightness.
@@ -157,5 +80,4 @@
 
 ## License
 
-MIT
->>>>>>> 9e41dfae
+MIT