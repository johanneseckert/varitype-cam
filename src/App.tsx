<<<<<<< HEAD
import { useCallback, useEffect, useMemo, useRef, useState } from 'react'
import { useControls, button, folder } from 'leva'
import './App.css'
import { DEFAULT_PALETTE_NAME, PALETTES, getPalette } from './utils/palettes'
import type { PaletteName } from './utils/palettes'
import { adjustLuminance, luminance, rgbToHue } from './utils/tone'
import { WaveAnimation } from './components/WaveAnimation'

type StartState = 'idle' | 'starting' | 'running' | 'error'

const DEFAULT_COLUMNS = 160
const DEFAULT_FONT_SIZE = 12

function makePermutation(n: number, seed: number): number[] {
  const arr = Array.from({ length: n }, (_, i) => i)
  let s = seed >>> 0
  for (let i = n - 1; i > 0; i--) {
    s = (s * 1664525 + 1013904223) >>> 0 // LCG
    const j = s % (i + 1)
    const tmp = arr[i]
    arr[i] = arr[j]
    arr[j] = tmp
  }
  return arr
}

function App() {
  const [state, setState] = useState<StartState>('idle')
  const [error, setError] = useState<string | null>(null)

  // Custom palette state
  const [customPaletteChars, setCustomPaletteChars] = useState<string>('M')
  const [showCustomInput, setShowCustomInput] = useState<boolean>(true)
  const [isMonochrome, setIsMonochrome] = useState<boolean>(true)

  // Camera Controls - reactive to state changes
  useControls('Camera', {
    startCamera: button(() => start(), { disabled: state === 'starting' || state === 'running' }),
    stopCamera: button(() => stop(), { disabled: state !== 'running' }),
    snapshotPng: button(() => snapshotPng(), { disabled: state !== 'running' }),
    copyText: button(() => copyAsciiText(), { disabled: state !== 'running' }),
  }, [state])

  // Main Controls
  const controls = useControls({

    // Video & Display
    'Display': folder({
      columns: { value: DEFAULT_COLUMNS, min: 60, max: 240, step: 10 },
      format: { value: '16:9 (video)', options: ['16:9 (video)', '3:4 (tarot)'] },
    }),

    // Character Mapping
    'Characters': folder({
      info: {
        value: 'Characters are assigned to a hue value in video/image. Font weight will increase with brightness.',
        editable: false
      },
      palette: { value: DEFAULT_PALETTE_NAME, options: Object.keys(PALETTES) },

      // Custom Palette (conditionally shown)
      ...(showCustomInput ? {
        customChars: {
          value: customPaletteChars,
          label: 'Custom Characters',
          onChange: (value: string) => {
            console.log('Custom chars changed:', value)
            setCustomPaletteChars(value)
          }
        }
      } : {}),

      seed: { value: 123456789, step: 1 },
      shuffle: button(() => {
        setSeedTrigger(Math.random())
      }),
    }),

    // Appearance
    'Appearance': folder({
      brightness: { value: 0, min: -0.5, max: 0.5, step: 0.01 },
      contrast: { value: 0, min: -0.5, max: 0.5, step: 0.01 },
      gamma: { value: 1, min: 0.5, max: 2.5, step: 0.05 },
      lineScale: { value: 1.15, min: 0.5, max: 1.2, step: 0.01, label: 'Line Height' },
      charSpacing: { value: 1.0, min: 0.5, max: 2.0, step: 0.01, label: 'Char Spacing' },
      backgroundColor: { value: '#111111' },
      invert: false,
      monochrome: true,
      ...(isMonochrome ? {
        foregroundColor: { value: '#eeeeee' }
      } : {}),
    }),
  })

  const controlsData = controls as any
  console.log('Controls data:', controlsData)

  // Extract values directly from the flat structure (Leva folders flatten the values)
  const {
    columns = DEFAULT_COLUMNS,
    format = '16:9 (video)',
    palette: paletteName = DEFAULT_PALETTE_NAME,
    seed = 123456789,
    brightness = 0,
    contrast = 0,
    gamma = 1,
    lineScale = 1.15,
    charSpacing = 1.0,
    backgroundColor = '#111111',
    invert = false,
    monochrome = true,
    foregroundColor = '#eeeeee'
  } = controlsData

  console.log('Extracted values:', { columns, format, paletteName, brightness, contrast, gamma, lineScale, charSpacing, backgroundColor, invert, monochrome, foregroundColor, seed })

  // Internal state for triggering shuffle
  const [seedTrigger, setSeedTrigger] = useState(0)

  const videoRef = useRef<HTMLVideoElement | null>(null)
  const processCanvasRef = useRef<HTMLCanvasElement | null>(null) // offscreen buffer
  const asciiCanvasRef = useRef<HTMLCanvasElement | null>(null)
  const rafRef = useRef<number | null>(null)
  const streamRef = useRef<MediaStream | null>(null)

  const pctxRef = useRef<CanvasRenderingContext2D | null>(null)
  const actxRef = useRef<CanvasRenderingContext2D | null>(null)
  const colsRef = useRef<number>(columns)
  const rowsRef = useRef<number>(Math.max(1, Math.round(columns * (9 / 16))))
  const lineHeightRef = useRef<number>(Math.floor(DEFAULT_FONT_SIZE * 1.15))
  const charWidthRef = useRef<number>(Math.floor(DEFAULT_FONT_SIZE * 0.6))
  const optionsRef = useRef({ brightness, contrast, gamma, invert })
  const paletteRef = useRef<string[]>(getPalette(paletteName as PaletteName, paletteName === 'Custom' ? customPaletteChars : undefined))
  const asciiTextRef = useRef<string>('')
  const huePermRef = useRef<number[] | null>(null)
  const monochromeRef = useRef<boolean>(true)
  const backgroundColorRef = useRef<string>('#111111')
  const foregroundColorRef = useRef<string>('#eeeeee')

  const devicePixelRatioSafe = typeof window !== 'undefined' ? Math.max(1, window.devicePixelRatio || 1) : 1

  const palette = useMemo(() =>
    getPalette(paletteName as PaletteName, paletteName === 'Custom' ? customPaletteChars : undefined),
    [paletteName, customPaletteChars]
  )

  // Keep refs up to date
  useEffect(() => {
    console.log('Updating optionsRef with:', { brightness, contrast, gamma, invert })
    optionsRef.current = { brightness, contrast, gamma, invert }
  }, [brightness, contrast, gamma, invert])

  useEffect(() => {
    monochromeRef.current = monochrome
    backgroundColorRef.current = backgroundColor
    foregroundColorRef.current = foregroundColor
    setIsMonochrome(monochrome)
  }, [monochrome, backgroundColor, foregroundColor])

  useEffect(() => {
    paletteRef.current = palette
    huePermRef.current = makePermutation(palette.length, seed >>> 0)
  }, [palette, seed])

  // Update palette ref immediately when custom characters change
  useEffect(() => {
    if (paletteName === 'Custom') {
      console.log('Updating custom palette:', customPaletteChars)
      const newPalette = getPalette('Custom', customPaletteChars)
      console.log('New palette:', newPalette)
      paletteRef.current = newPalette
      huePermRef.current = makePermutation(newPalette.length, seed >>> 0)
    }
  }, [customPaletteChars, paletteName, seed])

  // Handle palette switching - show/hide custom input based on selection
  useEffect(() => {
    const isCustom = paletteName === 'Custom'
    setShowCustomInput(isCustom)
  }, [paletteName])

  // Handle shuffle button trigger
  useEffect(() => {
    if (seedTrigger > 0) {
      const newSeed = (Math.random() * 2**31) | 0
      // Update the permutation directly since we can't easily update Leva controls
      huePermRef.current = makePermutation(getPalette(paletteName as PaletteName, paletteName === 'Custom' ? customPaletteChars : undefined).length, newSeed)
    }
  }, [seedTrigger, paletteName, customPaletteChars])

  const stop = useCallback(() => {
    if (rafRef.current !== null) {
      cancelAnimationFrame(rafRef.current)
      rafRef.current = null
    }
    if (streamRef.current) {
      streamRef.current.getTracks().forEach((t) => t.stop())
      streamRef.current = null
    }
    pctxRef.current = null
    actxRef.current = null
    setState('idle')
  }, [])

  useEffect(() => {
    return () => {
      stop()
    }
  }, [stop])

  const configureSurfaces = useCallback(() => {
    const video = videoRef.current
    const processCanvas = processCanvasRef.current
    const asciiCanvas = asciiCanvasRef.current
    if (!video || !processCanvas || !asciiCanvas) return

    // Target aspect comes from selection (height/width)
    const aspect = format && format.includes('16:9') ? 9 / 16 : 4 / 3
    const targetCols = columns

    // Prepare drawing context and measure glyph metrics first
    const actx = asciiCanvas.getContext('2d')!
    actxRef.current = actx
    const fontSize = DEFAULT_FONT_SIZE
    const lineHeight = Math.max(1, Math.floor(fontSize * lineScale))
    lineHeightRef.current = lineHeight
    actx.font = `400 ${fontSize}px "GeistMonoVar", ui-monospace, SFMono-Regular, Menlo, Consolas, monospace`
    actx.textBaseline = 'top'
    // Measure average character advance using a longer sample to reduce jitter
    const sample = 'W'.repeat(100)
    const measured = actx.measureText(sample)
    const baseCharWidth = Math.max(1, (measured.width || fontSize * 0.6) / 100)
    const approxCharWidth = baseCharWidth * charSpacing
    charWidthRef.current = approxCharWidth

    // Compute rows so that displayed canvas matches target aspect
    const targetRows = Math.max(1, Math.round(targetCols * aspect * (approxCharWidth / lineHeight)))

    colsRef.current = targetCols
    rowsRef.current = targetRows

    const pctx = processCanvas.getContext('2d', { willReadFrequently: true })!
    processCanvas.width = targetCols
    processCanvas.height = targetRows
    pctxRef.current = pctx

    // Size the visible canvas in CSS pixels; back buffer uses DPR
    asciiCanvas.style.width = `${targetCols * approxCharWidth}px`
    asciiCanvas.style.height = `${targetRows * lineHeight}px`
    asciiCanvas.width = Math.round(targetCols * approxCharWidth * devicePixelRatioSafe)
    asciiCanvas.height = Math.round(targetRows * lineHeight * devicePixelRatioSafe)

    // Apply font and variation settings
    actx.setTransform(devicePixelRatioSafe, 0, 0, devicePixelRatioSafe, 0, 0)
    actx.fillStyle = backgroundColor
    actx.fillRect(0, 0, asciiCanvas.width, asciiCanvas.height)
    actx.fillStyle = foregroundColor
  }, [columns, devicePixelRatioSafe, format, lineScale, charSpacing, backgroundColor, foregroundColor])

  // Reconfigure when columns/format/line height change during run
  useEffect(() => {
    if (state !== 'running') return
    configureSurfaces()
  }, [columns, format, lineScale, charSpacing, state, configureSurfaces])

  const start = useCallback(async () => {
    if (state === 'starting' || state === 'running') return
    setError(null)
    setState('starting')
    try {
      const stream = await navigator.mediaDevices.getUserMedia({ video: { facingMode: 'user' } })
      streamRef.current = stream
      const video = videoRef.current!
      video.srcObject = stream
      await video.play()

      configureSurfaces()

      const render = () => {
        const videoEl = videoRef.current!
        const pctx = pctxRef.current
        const actx = actxRef.current
        const asciiCanvas = asciiCanvasRef.current
        if (!pctx || !actx || !asciiCanvas) {
          rafRef.current = requestAnimationFrame(render)
          return
        }

        const targetCols = colsRef.current
        const targetRows = rowsRef.current

        const vw = videoEl.videoWidth
        const vh = videoEl.videoHeight
        if (!vw || !vh) {
          rafRef.current = requestAnimationFrame(render)
          return
        }

        // Draw current frame scaled into small buffer with fill + crop to target aspect
        const scale = Math.max(targetCols / vw, targetRows / vh)
        const sw = Math.floor(targetCols / scale)
        const sh = Math.floor(targetRows / scale)
        const sx = Math.floor((vw - sw) / 2)
        const sy = Math.floor((vh - sh) / 2)
        pctx.drawImage(videoEl, sx, sy, sw, sh, 0, 0, targetCols, targetRows)
        const imageData = pctx.getImageData(0, 0, targetCols, targetRows)
        const data = imageData.data

        actx.fillStyle = backgroundColorRef.current
        actx.fillRect(0, 0, asciiCanvas.width, asciiCanvas.height)
        if (monochromeRef.current) {
          actx.fillStyle = foregroundColorRef.current
        }

        const lines: string[] = new Array(targetRows)
        let offset = 0
        const opts = optionsRef.current
        const pal = paletteRef.current
        const perm = huePermRef.current || undefined
        const lineHeight = lineHeightRef.current
        const charW = charWidthRef.current
        for (let y = 0; y < targetRows; y++) {
          let row = ''
          for (let x = 0; x < targetCols; x++) {
            const r = data[offset]
            const g = data[offset + 1]
            const b = data[offset + 2]
            const L0 = luminance(r, g, b)
            const L = adjustLuminance(L0, opts) // drives weight only
            const hue = rgbToHue(r, g, b) // drives character choice
            const bin = Math.max(0, Math.min(pal.length - 1, Math.floor((hue / 360) * pal.length)))
            const charIdx = perm ? perm[bin] % pal.length : bin
            const ch = pal[charIdx]

            // Map brightness to variable font weight (100..800), darker → heavier
            const wght = Math.round(100 + (1 - L / 255) * (800 - 100))
            actx.font = `${wght} ${DEFAULT_FONT_SIZE}px "GeistMonoVar", ui-monospace, SFMono-Regular, Menlo, Consolas, monospace`
            if (!monochromeRef.current) {
              // Color by hue only (fixed saturation/lightness)
              actx.fillStyle = `hsl(${Math.round(hue)}, 90%, 60%)`
            }
            actx.fillText(ch, x * charW, y * lineHeight)
            row += ch
            offset += 4
          }
          lines[y] = row
        }
        asciiTextRef.current = lines.join('\n')

        rafRef.current = requestAnimationFrame(render)
      }

      setState('running')
      rafRef.current = requestAnimationFrame(render)
    } catch (e) {
      console.error(e)
      setError(e instanceof Error ? e.message : 'Failed to start camera')
      setState('error')
    }
  }, [configureSurfaces, state])

  const snapshotPng = useCallback(() => {
    const canvas = asciiCanvasRef.current
    if (!canvas) return
    canvas.toBlob((blob) => {
      if (!blob) return
      const url = URL.createObjectURL(blob)
      const a = document.createElement('a')
      a.href = url
      a.download = 'ascii-snapshot.png'
      document.body.appendChild(a)
      a.click()
      a.remove()
      URL.revokeObjectURL(url)
    }, 'image/png')
  }, [])

  const copyAsciiText = useCallback(async () => {
    const text = asciiTextRef.current
    if (!text) return
    try {
      await navigator.clipboard.writeText(text)
    } catch {
      const ta = document.createElement('textarea')
      ta.value = text
      ta.style.position = 'fixed'
      ta.style.opacity = '0'
      document.body.appendChild(ta)
      ta.select()
      try { document.execCommand('copy') } catch {}
      document.body.removeChild(ta)
    }
  }, [])

  return (
    <div style={{ display: 'flex', flexDirection: 'column', gap: 20, alignItems: 'center', padding: '20px', position: 'relative', minHeight: '100vh' }}>
      {/* Wave animation background when camera is off */}
      <WaveAnimation isActive={state === 'idle' || state === 'error'} />

      <header style={{ textAlign: 'center', position: 'relative', zIndex: 1 }}>
        <h1 style={{ margin: 0, fontSize: '2.5rem', fontWeight: 700 }}>ASCII Alchemy</h1>
        <p style={{ margin: '8px 0 0', opacity: 0.8, fontSize: '1.1rem' }}>
          Live webcam → ASCII with variable fonts
        </p>
      </header>

      {/* Simplified status - main state is now in Camera folder */}
      <div style={{ position: 'relative', zIndex: 1 }}>

      {error && (
        <div style={{
          color: '#dc3545',
          background: '#f8d7da',
          padding: '12px 20px',
          borderRadius: '8px',
          border: '1px solid #f5c6cb'
        }}>
          {error}
        </div>
      )}

        <canvas
          ref={asciiCanvasRef}
          style={{
            background: backgroundColor,
            borderRadius: '12px',
            boxShadow: '0 8px 32px rgba(0,0,0,0.3)',
            fontFamily: 'GeistMonoVar, ui-monospace, SFMono-Regular, Menlo, Consolas, monospace',
            position: 'relative',
            zIndex: 2
          }}
        />
      </div>

      {/* Hidden elements */}
      <video ref={videoRef} playsInline muted style={{ display: 'none' }} />
      <canvas ref={processCanvasRef} style={{ display: 'none' }} />
      </div>
  )
=======
import { useState } from 'react';
import { Leva } from 'leva';
import { AsciiCam } from './components/AsciiCam';
import './App.css';

function App() {
  const [isCameraActive, setIsCameraActive] = useState(false);

  return (
    <div className="app">
      <Leva hidden={!isCameraActive} />

      {!isCameraActive && (
        <>
          <header className="app-header">
            <h1 className="title">Variable ASCII Cam</h1>
            <p className="subtitle">Real-time webcam to variable font ASCII art</p>
          </header>
        </>
      )}

      <main className="app-main">
        <AsciiCam onCameraStart={() => setIsCameraActive(true)} />
      </main>

      {!isCameraActive && (
        <footer className="app-footer">
          <p>Uses font weight axis (100-900) to map luminance values</p>
        </footer>
      )}
    </div>
  );
>>>>>>> 9e41dfae
}

export default App;<|MERGE_RESOLUTION|>--- conflicted
+++ resolved
@@ -1,444 +1,3 @@
-<<<<<<< HEAD
-import { useCallback, useEffect, useMemo, useRef, useState } from 'react'
-import { useControls, button, folder } from 'leva'
-import './App.css'
-import { DEFAULT_PALETTE_NAME, PALETTES, getPalette } from './utils/palettes'
-import type { PaletteName } from './utils/palettes'
-import { adjustLuminance, luminance, rgbToHue } from './utils/tone'
-import { WaveAnimation } from './components/WaveAnimation'
-
-type StartState = 'idle' | 'starting' | 'running' | 'error'
-
-const DEFAULT_COLUMNS = 160
-const DEFAULT_FONT_SIZE = 12
-
-function makePermutation(n: number, seed: number): number[] {
-  const arr = Array.from({ length: n }, (_, i) => i)
-  let s = seed >>> 0
-  for (let i = n - 1; i > 0; i--) {
-    s = (s * 1664525 + 1013904223) >>> 0 // LCG
-    const j = s % (i + 1)
-    const tmp = arr[i]
-    arr[i] = arr[j]
-    arr[j] = tmp
-  }
-  return arr
-}
-
-function App() {
-  const [state, setState] = useState<StartState>('idle')
-  const [error, setError] = useState<string | null>(null)
-
-  // Custom palette state
-  const [customPaletteChars, setCustomPaletteChars] = useState<string>('M')
-  const [showCustomInput, setShowCustomInput] = useState<boolean>(true)
-  const [isMonochrome, setIsMonochrome] = useState<boolean>(true)
-
-  // Camera Controls - reactive to state changes
-  useControls('Camera', {
-    startCamera: button(() => start(), { disabled: state === 'starting' || state === 'running' }),
-    stopCamera: button(() => stop(), { disabled: state !== 'running' }),
-    snapshotPng: button(() => snapshotPng(), { disabled: state !== 'running' }),
-    copyText: button(() => copyAsciiText(), { disabled: state !== 'running' }),
-  }, [state])
-
-  // Main Controls
-  const controls = useControls({
-
-    // Video & Display
-    'Display': folder({
-      columns: { value: DEFAULT_COLUMNS, min: 60, max: 240, step: 10 },
-      format: { value: '16:9 (video)', options: ['16:9 (video)', '3:4 (tarot)'] },
-    }),
-
-    // Character Mapping
-    'Characters': folder({
-      info: {
-        value: 'Characters are assigned to a hue value in video/image. Font weight will increase with brightness.',
-        editable: false
-      },
-      palette: { value: DEFAULT_PALETTE_NAME, options: Object.keys(PALETTES) },
-
-      // Custom Palette (conditionally shown)
-      ...(showCustomInput ? {
-        customChars: {
-          value: customPaletteChars,
-          label: 'Custom Characters',
-          onChange: (value: string) => {
-            console.log('Custom chars changed:', value)
-            setCustomPaletteChars(value)
-          }
-        }
-      } : {}),
-
-      seed: { value: 123456789, step: 1 },
-      shuffle: button(() => {
-        setSeedTrigger(Math.random())
-      }),
-    }),
-
-    // Appearance
-    'Appearance': folder({
-      brightness: { value: 0, min: -0.5, max: 0.5, step: 0.01 },
-      contrast: { value: 0, min: -0.5, max: 0.5, step: 0.01 },
-      gamma: { value: 1, min: 0.5, max: 2.5, step: 0.05 },
-      lineScale: { value: 1.15, min: 0.5, max: 1.2, step: 0.01, label: 'Line Height' },
-      charSpacing: { value: 1.0, min: 0.5, max: 2.0, step: 0.01, label: 'Char Spacing' },
-      backgroundColor: { value: '#111111' },
-      invert: false,
-      monochrome: true,
-      ...(isMonochrome ? {
-        foregroundColor: { value: '#eeeeee' }
-      } : {}),
-    }),
-  })
-
-  const controlsData = controls as any
-  console.log('Controls data:', controlsData)
-
-  // Extract values directly from the flat structure (Leva folders flatten the values)
-  const {
-    columns = DEFAULT_COLUMNS,
-    format = '16:9 (video)',
-    palette: paletteName = DEFAULT_PALETTE_NAME,
-    seed = 123456789,
-    brightness = 0,
-    contrast = 0,
-    gamma = 1,
-    lineScale = 1.15,
-    charSpacing = 1.0,
-    backgroundColor = '#111111',
-    invert = false,
-    monochrome = true,
-    foregroundColor = '#eeeeee'
-  } = controlsData
-
-  console.log('Extracted values:', { columns, format, paletteName, brightness, contrast, gamma, lineScale, charSpacing, backgroundColor, invert, monochrome, foregroundColor, seed })
-
-  // Internal state for triggering shuffle
-  const [seedTrigger, setSeedTrigger] = useState(0)
-
-  const videoRef = useRef<HTMLVideoElement | null>(null)
-  const processCanvasRef = useRef<HTMLCanvasElement | null>(null) // offscreen buffer
-  const asciiCanvasRef = useRef<HTMLCanvasElement | null>(null)
-  const rafRef = useRef<number | null>(null)
-  const streamRef = useRef<MediaStream | null>(null)
-
-  const pctxRef = useRef<CanvasRenderingContext2D | null>(null)
-  const actxRef = useRef<CanvasRenderingContext2D | null>(null)
-  const colsRef = useRef<number>(columns)
-  const rowsRef = useRef<number>(Math.max(1, Math.round(columns * (9 / 16))))
-  const lineHeightRef = useRef<number>(Math.floor(DEFAULT_FONT_SIZE * 1.15))
-  const charWidthRef = useRef<number>(Math.floor(DEFAULT_FONT_SIZE * 0.6))
-  const optionsRef = useRef({ brightness, contrast, gamma, invert })
-  const paletteRef = useRef<string[]>(getPalette(paletteName as PaletteName, paletteName === 'Custom' ? customPaletteChars : undefined))
-  const asciiTextRef = useRef<string>('')
-  const huePermRef = useRef<number[] | null>(null)
-  const monochromeRef = useRef<boolean>(true)
-  const backgroundColorRef = useRef<string>('#111111')
-  const foregroundColorRef = useRef<string>('#eeeeee')
-
-  const devicePixelRatioSafe = typeof window !== 'undefined' ? Math.max(1, window.devicePixelRatio || 1) : 1
-
-  const palette = useMemo(() =>
-    getPalette(paletteName as PaletteName, paletteName === 'Custom' ? customPaletteChars : undefined),
-    [paletteName, customPaletteChars]
-  )
-
-  // Keep refs up to date
-  useEffect(() => {
-    console.log('Updating optionsRef with:', { brightness, contrast, gamma, invert })
-    optionsRef.current = { brightness, contrast, gamma, invert }
-  }, [brightness, contrast, gamma, invert])
-
-  useEffect(() => {
-    monochromeRef.current = monochrome
-    backgroundColorRef.current = backgroundColor
-    foregroundColorRef.current = foregroundColor
-    setIsMonochrome(monochrome)
-  }, [monochrome, backgroundColor, foregroundColor])
-
-  useEffect(() => {
-    paletteRef.current = palette
-    huePermRef.current = makePermutation(palette.length, seed >>> 0)
-  }, [palette, seed])
-
-  // Update palette ref immediately when custom characters change
-  useEffect(() => {
-    if (paletteName === 'Custom') {
-      console.log('Updating custom palette:', customPaletteChars)
-      const newPalette = getPalette('Custom', customPaletteChars)
-      console.log('New palette:', newPalette)
-      paletteRef.current = newPalette
-      huePermRef.current = makePermutation(newPalette.length, seed >>> 0)
-    }
-  }, [customPaletteChars, paletteName, seed])
-
-  // Handle palette switching - show/hide custom input based on selection
-  useEffect(() => {
-    const isCustom = paletteName === 'Custom'
-    setShowCustomInput(isCustom)
-  }, [paletteName])
-
-  // Handle shuffle button trigger
-  useEffect(() => {
-    if (seedTrigger > 0) {
-      const newSeed = (Math.random() * 2**31) | 0
-      // Update the permutation directly since we can't easily update Leva controls
-      huePermRef.current = makePermutation(getPalette(paletteName as PaletteName, paletteName === 'Custom' ? customPaletteChars : undefined).length, newSeed)
-    }
-  }, [seedTrigger, paletteName, customPaletteChars])
-
-  const stop = useCallback(() => {
-    if (rafRef.current !== null) {
-      cancelAnimationFrame(rafRef.current)
-      rafRef.current = null
-    }
-    if (streamRef.current) {
-      streamRef.current.getTracks().forEach((t) => t.stop())
-      streamRef.current = null
-    }
-    pctxRef.current = null
-    actxRef.current = null
-    setState('idle')
-  }, [])
-
-  useEffect(() => {
-    return () => {
-      stop()
-    }
-  }, [stop])
-
-  const configureSurfaces = useCallback(() => {
-    const video = videoRef.current
-    const processCanvas = processCanvasRef.current
-    const asciiCanvas = asciiCanvasRef.current
-    if (!video || !processCanvas || !asciiCanvas) return
-
-    // Target aspect comes from selection (height/width)
-    const aspect = format && format.includes('16:9') ? 9 / 16 : 4 / 3
-    const targetCols = columns
-
-    // Prepare drawing context and measure glyph metrics first
-    const actx = asciiCanvas.getContext('2d')!
-    actxRef.current = actx
-    const fontSize = DEFAULT_FONT_SIZE
-    const lineHeight = Math.max(1, Math.floor(fontSize * lineScale))
-    lineHeightRef.current = lineHeight
-    actx.font = `400 ${fontSize}px "GeistMonoVar", ui-monospace, SFMono-Regular, Menlo, Consolas, monospace`
-    actx.textBaseline = 'top'
-    // Measure average character advance using a longer sample to reduce jitter
-    const sample = 'W'.repeat(100)
-    const measured = actx.measureText(sample)
-    const baseCharWidth = Math.max(1, (measured.width || fontSize * 0.6) / 100)
-    const approxCharWidth = baseCharWidth * charSpacing
-    charWidthRef.current = approxCharWidth
-
-    // Compute rows so that displayed canvas matches target aspect
-    const targetRows = Math.max(1, Math.round(targetCols * aspect * (approxCharWidth / lineHeight)))
-
-    colsRef.current = targetCols
-    rowsRef.current = targetRows
-
-    const pctx = processCanvas.getContext('2d', { willReadFrequently: true })!
-    processCanvas.width = targetCols
-    processCanvas.height = targetRows
-    pctxRef.current = pctx
-
-    // Size the visible canvas in CSS pixels; back buffer uses DPR
-    asciiCanvas.style.width = `${targetCols * approxCharWidth}px`
-    asciiCanvas.style.height = `${targetRows * lineHeight}px`
-    asciiCanvas.width = Math.round(targetCols * approxCharWidth * devicePixelRatioSafe)
-    asciiCanvas.height = Math.round(targetRows * lineHeight * devicePixelRatioSafe)
-
-    // Apply font and variation settings
-    actx.setTransform(devicePixelRatioSafe, 0, 0, devicePixelRatioSafe, 0, 0)
-    actx.fillStyle = backgroundColor
-    actx.fillRect(0, 0, asciiCanvas.width, asciiCanvas.height)
-    actx.fillStyle = foregroundColor
-  }, [columns, devicePixelRatioSafe, format, lineScale, charSpacing, backgroundColor, foregroundColor])
-
-  // Reconfigure when columns/format/line height change during run
-  useEffect(() => {
-    if (state !== 'running') return
-    configureSurfaces()
-  }, [columns, format, lineScale, charSpacing, state, configureSurfaces])
-
-  const start = useCallback(async () => {
-    if (state === 'starting' || state === 'running') return
-    setError(null)
-    setState('starting')
-    try {
-      const stream = await navigator.mediaDevices.getUserMedia({ video: { facingMode: 'user' } })
-      streamRef.current = stream
-      const video = videoRef.current!
-      video.srcObject = stream
-      await video.play()
-
-      configureSurfaces()
-
-      const render = () => {
-        const videoEl = videoRef.current!
-        const pctx = pctxRef.current
-        const actx = actxRef.current
-        const asciiCanvas = asciiCanvasRef.current
-        if (!pctx || !actx || !asciiCanvas) {
-          rafRef.current = requestAnimationFrame(render)
-          return
-        }
-
-        const targetCols = colsRef.current
-        const targetRows = rowsRef.current
-
-        const vw = videoEl.videoWidth
-        const vh = videoEl.videoHeight
-        if (!vw || !vh) {
-          rafRef.current = requestAnimationFrame(render)
-          return
-        }
-
-        // Draw current frame scaled into small buffer with fill + crop to target aspect
-        const scale = Math.max(targetCols / vw, targetRows / vh)
-        const sw = Math.floor(targetCols / scale)
-        const sh = Math.floor(targetRows / scale)
-        const sx = Math.floor((vw - sw) / 2)
-        const sy = Math.floor((vh - sh) / 2)
-        pctx.drawImage(videoEl, sx, sy, sw, sh, 0, 0, targetCols, targetRows)
-        const imageData = pctx.getImageData(0, 0, targetCols, targetRows)
-        const data = imageData.data
-
-        actx.fillStyle = backgroundColorRef.current
-        actx.fillRect(0, 0, asciiCanvas.width, asciiCanvas.height)
-        if (monochromeRef.current) {
-          actx.fillStyle = foregroundColorRef.current
-        }
-
-        const lines: string[] = new Array(targetRows)
-        let offset = 0
-        const opts = optionsRef.current
-        const pal = paletteRef.current
-        const perm = huePermRef.current || undefined
-        const lineHeight = lineHeightRef.current
-        const charW = charWidthRef.current
-        for (let y = 0; y < targetRows; y++) {
-          let row = ''
-          for (let x = 0; x < targetCols; x++) {
-            const r = data[offset]
-            const g = data[offset + 1]
-            const b = data[offset + 2]
-            const L0 = luminance(r, g, b)
-            const L = adjustLuminance(L0, opts) // drives weight only
-            const hue = rgbToHue(r, g, b) // drives character choice
-            const bin = Math.max(0, Math.min(pal.length - 1, Math.floor((hue / 360) * pal.length)))
-            const charIdx = perm ? perm[bin] % pal.length : bin
-            const ch = pal[charIdx]
-
-            // Map brightness to variable font weight (100..800), darker → heavier
-            const wght = Math.round(100 + (1 - L / 255) * (800 - 100))
-            actx.font = `${wght} ${DEFAULT_FONT_SIZE}px "GeistMonoVar", ui-monospace, SFMono-Regular, Menlo, Consolas, monospace`
-            if (!monochromeRef.current) {
-              // Color by hue only (fixed saturation/lightness)
-              actx.fillStyle = `hsl(${Math.round(hue)}, 90%, 60%)`
-            }
-            actx.fillText(ch, x * charW, y * lineHeight)
-            row += ch
-            offset += 4
-          }
-          lines[y] = row
-        }
-        asciiTextRef.current = lines.join('\n')
-
-        rafRef.current = requestAnimationFrame(render)
-      }
-
-      setState('running')
-      rafRef.current = requestAnimationFrame(render)
-    } catch (e) {
-      console.error(e)
-      setError(e instanceof Error ? e.message : 'Failed to start camera')
-      setState('error')
-    }
-  }, [configureSurfaces, state])
-
-  const snapshotPng = useCallback(() => {
-    const canvas = asciiCanvasRef.current
-    if (!canvas) return
-    canvas.toBlob((blob) => {
-      if (!blob) return
-      const url = URL.createObjectURL(blob)
-      const a = document.createElement('a')
-      a.href = url
-      a.download = 'ascii-snapshot.png'
-      document.body.appendChild(a)
-      a.click()
-      a.remove()
-      URL.revokeObjectURL(url)
-    }, 'image/png')
-  }, [])
-
-  const copyAsciiText = useCallback(async () => {
-    const text = asciiTextRef.current
-    if (!text) return
-    try {
-      await navigator.clipboard.writeText(text)
-    } catch {
-      const ta = document.createElement('textarea')
-      ta.value = text
-      ta.style.position = 'fixed'
-      ta.style.opacity = '0'
-      document.body.appendChild(ta)
-      ta.select()
-      try { document.execCommand('copy') } catch {}
-      document.body.removeChild(ta)
-    }
-  }, [])
-
-  return (
-    <div style={{ display: 'flex', flexDirection: 'column', gap: 20, alignItems: 'center', padding: '20px', position: 'relative', minHeight: '100vh' }}>
-      {/* Wave animation background when camera is off */}
-      <WaveAnimation isActive={state === 'idle' || state === 'error'} />
-
-      <header style={{ textAlign: 'center', position: 'relative', zIndex: 1 }}>
-        <h1 style={{ margin: 0, fontSize: '2.5rem', fontWeight: 700 }}>ASCII Alchemy</h1>
-        <p style={{ margin: '8px 0 0', opacity: 0.8, fontSize: '1.1rem' }}>
-          Live webcam → ASCII with variable fonts
-        </p>
-      </header>
-
-      {/* Simplified status - main state is now in Camera folder */}
-      <div style={{ position: 'relative', zIndex: 1 }}>
-
-      {error && (
-        <div style={{
-          color: '#dc3545',
-          background: '#f8d7da',
-          padding: '12px 20px',
-          borderRadius: '8px',
-          border: '1px solid #f5c6cb'
-        }}>
-          {error}
-        </div>
-      )}
-
-        <canvas
-          ref={asciiCanvasRef}
-          style={{
-            background: backgroundColor,
-            borderRadius: '12px',
-            boxShadow: '0 8px 32px rgba(0,0,0,0.3)',
-            fontFamily: 'GeistMonoVar, ui-monospace, SFMono-Regular, Menlo, Consolas, monospace',
-            position: 'relative',
-            zIndex: 2
-          }}
-        />
-      </div>
-
-      {/* Hidden elements */}
-      <video ref={videoRef} playsInline muted style={{ display: 'none' }} />
-      <canvas ref={processCanvasRef} style={{ display: 'none' }} />
-      </div>
-  )
-=======
 import { useState } from 'react';
 import { Leva } from 'leva';
 import { AsciiCam } from './components/AsciiCam';
@@ -471,7 +30,6 @@
       )}
     </div>
   );
->>>>>>> 9e41dfae
 }
 
 export default App;