--- conflicted
+++ resolved
@@ -10,17 +10,12 @@
     "preview": "vite preview"
   },
   "dependencies": {
-<<<<<<< HEAD
-    "@vercel/analytics": "^1.5.0",
-=======
->>>>>>> 9e41dfae
     "leva": "^0.10.0",
     "react": "^19.1.1",
     "react-dom": "^19.1.1"
   },
   "devDependencies": {
     "@eslint/js": "^9.36.0",
-    "@types/opentype.js": "^1.3.8",
     "@types/react": "^19.1.13",
     "@types/react-dom": "^19.1.9",
     "@vitejs/plugin-react": "^5.0.3",
